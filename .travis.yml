--- conflicted
+++ resolved
@@ -11,13 +11,9 @@
 env:
   global:
   - HUGO_VERSION=0.18
-<<<<<<< HEAD
-  - LOGBACK_ROOT_LEVEL=OFF
-  - SBT_VERSION=0.13.13
-=======
   - LOGBACK_ROOT_LEVEL=WARN
   - LOGBACK_EXCEPTION_PATTERN=%xThrowable{3}
->>>>>>> 16ca3f83
+  - SBT_VERSION=0.13.13
   matrix:
   - SCALAZ_VERSION=7.2.10
   - SCALAZ_VERSION=7.1.12
