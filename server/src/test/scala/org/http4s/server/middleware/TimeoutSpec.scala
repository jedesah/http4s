package org.http4s
package server
package middleware

import org.specs2.time.NoTimeConversions

import scala.concurrent.duration._
import scalaz.concurrent.Task
import Method._

class TimeoutSpec extends Http4sSpec with NoTimeConversions {

  val myService = HttpService {
    case req if req.uri.path == "/fast" => Response(Status.Ok).withBody("Fast")
    case req if req.uri.path == "/slow" => Task(Thread.sleep(1000)).flatMap(_ => Response(Status.Ok).withBody("Slow"))
  }

  val timeoutService = Timeout.apply(500.millis)(myService)

  "Timeout Middleware" should {
    "Have no effect if the response is not delayed" in {
      val req = Request(GET, uri("/fast"))

<<<<<<< HEAD
      timeoutService.apply(req).run.status must equal (Status.Ok)
=======
      timeoutService.apply(req).run.get.status must equal (Status.Ok)
>>>>>>> 58c700f4
    }

    "return a 500 error if the result takes too long" in {
      val req = Request(GET, uri("/slow"))

<<<<<<< HEAD
      timeoutService.apply(req).run.status must equal (Status.RequestTimeout)
=======
      timeoutService.apply(req).run.get.status must equal (Status.InternalServerError)
    }

    "return the provided response if the result takes too long" in {
      val req = Request(GET, uri("/slow"))
      val customTimeout = Response(Status.GatewayTimeout) // some people return 504 here.
      val altTimeoutService = Timeout(500.millis, Task.now(customTimeout))(myService)
      altTimeoutService(req).run.get.status must equal (customTimeout.status)
>>>>>>> 58c700f4
    }

    "Handle infinite durations" in {
      val service = Timeout(Duration.Inf)(myService)

<<<<<<< HEAD
      service(Request(GET, uri("/slow"))).run.status must equal(Status.Ok)
=======
      service(Request(GET, uri("/slow"))).run.get.status must equal (Status.Ok)
>>>>>>> 58c700f4
    }
  }

}<|MERGE_RESOLUTION|>--- conflicted
+++ resolved
@@ -21,38 +21,27 @@
     "Have no effect if the response is not delayed" in {
       val req = Request(GET, uri("/fast"))
 
-<<<<<<< HEAD
       timeoutService.apply(req).run.status must equal (Status.Ok)
-=======
-      timeoutService.apply(req).run.get.status must equal (Status.Ok)
->>>>>>> 58c700f4
     }
 
     "return a 500 error if the result takes too long" in {
       val req = Request(GET, uri("/slow"))
 
-<<<<<<< HEAD
-      timeoutService.apply(req).run.status must equal (Status.RequestTimeout)
-=======
-      timeoutService.apply(req).run.get.status must equal (Status.InternalServerError)
+      timeoutService.apply(req).run.status must equal (Status.InternalServerError)
     }
 
     "return the provided response if the result takes too long" in {
       val req = Request(GET, uri("/slow"))
       val customTimeout = Response(Status.GatewayTimeout) // some people return 504 here.
       val altTimeoutService = Timeout(500.millis, Task.now(customTimeout))(myService)
-      altTimeoutService(req).run.get.status must equal (customTimeout.status)
->>>>>>> 58c700f4
+
+      altTimeoutService(req).run.status must equal (customTimeout.status)
     }
 
     "Handle infinite durations" in {
       val service = Timeout(Duration.Inf)(myService)
-
-<<<<<<< HEAD
+      
       service(Request(GET, uri("/slow"))).run.status must equal(Status.Ok)
-=======
-      service(Request(GET, uri("/slow"))).run.get.status must equal (Status.Ok)
->>>>>>> 58c700f4
     }
   }
 
