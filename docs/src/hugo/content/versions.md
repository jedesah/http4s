---
type: common
weight: 100
title: Versions
---

<div>

  <!-- Nav tabs -->
  <ul class="nav nav-tabs" role="tablist">
    <li role="presentation" class="active"><a href="#compatibility" role="tab" data-toggle="tab">Compatibility</a></li>
    <li role="presentation"><a href="#changelog" role="tab" data-toggle="tab">Changelog</a></li>
  </ul>

  <!-- Tab panes -->
  <div class="tab-content">
    <div role="tabpanel" class="tab-pane active" id="compatibility">
      <ul>
	<li><span class="label label-primary">Stable</span> releases
	are recommended for production use and are maintained with
	backward, binary compatible bugfixes from the http4s
	team.</li>

	<li><span class="label label-warning">Development</span>
	releases are published as snapshots to Sonatype by Travis CI.
	API breakage may occur at any time.</li>

	<li><span class="label label-danger">Incomplete</span>
	releases are still missing features from the latest stable
	version.  We are working on feature parity, but publishing in
	current form for early adopters.</li>
		
	<li><span class="label label-default">EOL</span> releases are
	no longer actively maintained, but pull requests with a tale
	of woe may be considered.</li>
      </ul>

      <table class="table table-hover">
	<thead>
	  <tr>
	    <th>http4s</th>
	    <th class="text-center">Status</th>
	    <th class="text-center">Scala 2.10</th>
	    <th class="text-center">Scala 2.11</th>
	    <th class="text-center">Scala 2.12</th>
	    <th>FP</th>
	    <th>Streaming</th>
	    <th>JDK</th>
	  </tr>
	</thead>
	<tbody>
<<<<<<< HEAD
	  <tr>
	    <td>0.16.0-cats-SNAPSHOT</td>
	    <td class="text-center"><span class="label label-warning">Incomplete</span></td>
	    <td class="text-center"><i class="fa fa-ban"></i></td>
	    <td class="text-center"><i class="fa fa-check"></i></td>
	    <td class="text-center"><i class="fa fa-check"></i></td>
	    <td>cats-0.9</td>
	    <td>fs2-0.9</td>
	    <td>1.8+</td>
	  </tr>
=======
      <tr>
        <td>0.16.0-cats-SNAPSHOT</td>
        <td class="text-center"><span class="label label-warning">Development</span></td>
        <td class="text-center"><i class="fa fa-ban"></i></td>
        <td class="text-center"><i class="fa fa-check"></i></td>
        <td class="text-center"><i class="fa fa-check"></i></td>
        <td>cats-0.9</td>
        <td>fs2-0.9</td>
        <td>1.8+</td>
      </tr>
>>>>>>> 8713dccf
	  <tr>
	    <td>0.16.0a-SNAPSHOT</td>
	    <td class="text-center"><span class="label label-warning">Development</span></td>
	    <td class="text-center"><i class="fa fa-check"></i></td>
	    <td class="text-center"><i class="fa fa-check"></i></td>
	    <td class="text-center"><i class="fa fa-check"></i></td>
	    <td>scalaz-7.2</td>
	    <td>scalaz-stream-0.8a</td>
	    <td>1.8+</td>
	  </tr>
	  <tr>
	    <td>0.16.0-SNAPSHOT</td>
	    <td class="text-center"><span class="label label-warning">Development</span></td>
	    <td class="text-center"><i class="fa fa-check"></i></td>
	    <td class="text-center"><i class="fa fa-check"></i></td>
	    <td class="text-center"><i class="fa fa-check"></i></td>
	    <td>scalaz-7.1</td>
	    <td>scalaz-stream-0.8</td>
	    <td>1.8+</td>
	  </tr>
	  <tr>
	    <td>0.15.6a</td>
	    <td class="text-center"><span class="label label-primary">Stable</span></td>
	    <td class="text-center"><i class="fa fa-check"></i></td>
	    <td class="text-center"><i class="fa fa-check"></i></td>
	    <td class="text-center"><i class="fa fa-check"></i></td>
	    <td>scalaz-7.2</td>
	    <td>scalaz-stream-0.8a</td>
	    <td>1.8+</td>
	  </tr>
	  <tr>
	    <td>0.15.6</td>
	    <td class="text-center"><span class="label label-primary">Stable</span></td>
	    <td class="text-center"><i class="fa fa-check"></i></td>
	    <td class="text-center"><i class="fa fa-check"></i></td>
	    <td class="text-center"><i class="fa fa-check"></i></td>
	    <td>scalaz-7.1</td>
	    <td>scalaz-stream-0.8</td>
	    <td>1.8+</td>
	  </tr>
	</tbody>
	<tbody>
	  <tr>
	    <td>0.14.11a</td>
	    <td class="text-center"><span class="label label-primary">EOL</span></td>
	    <td class="text-center"><i class="fa fa-check"></i></td>
	    <td class="text-center"><i class="fa fa-check"></i></td>
	    <td class="text-center"><i class="fa fa-ban"></i></td>
	    <td>scalaz-7.2</td>
	    <td>scalaz-stream-0.8a</td>
	    <td>1.8+</td>
	  </tr>
	</tbody>
	<tbody>
	  <tr>
	    <td>0.14.11</td>
	    <td class="text-center"><span class="label label-primary">EOL</span></td>
	    <td class="text-center"><i class="fa fa-check"></i></td>
	    <td class="text-center"><i class="fa fa-check"></i></td>
	    <td class="text-center"><i class="fa fa-ban"></i></td>
	    <td>scalaz-7.1</td>
	    <td>scalaz-stream-0.8</td>
	    <td>1.8+</td>
	  </tr>
	</tbody>
	<tbody>
	  <tr>
	    <td>0.13.3a</td>
	    <td class="text-center"><span class="label label-default">EOL</span></td>
	    <td class="text-center"><i class="fa fa-check"></i></td>
	    <td class="text-center"><i class="fa fa-check"></i></td>
	    <td class="text-center"><i class="fa fa-ban"></i></td>
	    <td>scalaz-7.2</td>
	    <td>scalaz-stream-0.8a</td>
	    <td>1.8+</td>
	  </tr>
	</tbody>
	<tbody>
	  <tr>
	    <td>0.13.3</td>
	    <td class="text-center"><span class="label label-default">EOL</span></td>
	    <td class="text-center"><i class="fa fa-check"></i></td>
	    <td class="text-center"><i class="fa fa-check"></i></td>
	    <td class="text-center"><i class="fa fa-ban"></i></td>
	    <td>scalaz-7.1</td>
	    <td>scalaz-stream-0.8</td>
	    <td>1.8+</td>
	  </tr>
	</tbody>
	<tbody>
	  <tr>
	    <td>0.12.6</td>
	    <td class="text-center"><span class="label label-default">EOL</span></td>
	    <td class="text-center"><i class="fa fa-check"></i></td>
	    <td class="text-center"><i class="fa fa-check"></i></td>
	    <td class="text-center"><i class="fa fa-ban"></i></td>
	    <td>scalaz-7.1</td>
	    <td>scalaz-stream-0.8</td>
	    <td>1.8+</td>
	  </tr>
	</tbody>
	<tbody>
	  <tr>
	    <td>0.11.3</td>
	    <td class="text-center"><span class="label label-default">EOL</span></td>
	    <td class="text-center"><i class="fa fa-check"></i></td>
	    <td class="text-center"><i class="fa fa-check"></i></td>
	    <td class="text-center"><i class="fa fa-ban"></i></td>
	    <td>scalaz-7.1</td>
	    <td>scalaz-stream-0.8</td>
	    <td>1.8+</td>
	  </tr>
	</tbody>
	<tbody>
	  <tr>
	    <td>0.10.1</td>
	    <td class="text-center"><span class="label label-default">EOL</span></td>
	    <td class="text-center"><i class="fa fa-check"></i></td>
	    <td class="text-center"><i class="fa fa-check"></i></td>
	    <td class="text-center"><i class="fa fa-ban"></i></td>
	    <td>scalaz-7.1</td>
	    <td>scalaz-stream-0.7a</td>
	    <td>1.8+</td>
	  </tr>
	</tbody>
	<tbody>
	  <tr>
	    <td>0.9.3</td>
	    <td class="text-center"><span class="label label-default">EOL</span></td>
	    <td class="text-center"><i class="fa fa-check"></i></td>
	    <td class="text-center"><i class="fa fa-check"></i></td>
	    <td class="text-center"><i class="fa fa-ban"></i></td>
	    <td>scalaz-7.1</td>
	    <td>scalaz-stream-0.7a</td>
	    <td>1.8+</td>
	  </tr>
	</tbody>
	<tbody>
	  <tr>
	    <td>0.8.6</td>
	    <td class="text-center"><span class="label label-default">EOL</span></td>
	    <td class="text-center"><i class="fa fa-check"></i></td>
	    <td class="text-center"><i class="fa fa-check"></i></td>
	    <td class="text-center"><i class="fa fa-ban"></i></td>
	    <td>scalaz-7.1</td>
	    <td>scalaz-stream-0.7a</td>
	    <td>1.7+</td>
	  </tr>
	</tbody>
      </table>
    </div>
    <div role="tabpanel" class="tab-pane" id="changelog">
      {{< readfile "CHANGELOG.md" >}} 
    </div>
  </div>
</div>
<|MERGE_RESOLUTION|>--- conflicted
+++ resolved
@@ -49,18 +49,6 @@
 	  </tr>
 	</thead>
 	<tbody>
-<<<<<<< HEAD
-	  <tr>
-	    <td>0.16.0-cats-SNAPSHOT</td>
-	    <td class="text-center"><span class="label label-warning">Incomplete</span></td>
-	    <td class="text-center"><i class="fa fa-ban"></i></td>
-	    <td class="text-center"><i class="fa fa-check"></i></td>
-	    <td class="text-center"><i class="fa fa-check"></i></td>
-	    <td>cats-0.9</td>
-	    <td>fs2-0.9</td>
-	    <td>1.8+</td>
-	  </tr>
-=======
       <tr>
         <td>0.16.0-cats-SNAPSHOT</td>
         <td class="text-center"><span class="label label-warning">Development</span></td>
@@ -71,7 +59,6 @@
         <td>fs2-0.9</td>
         <td>1.8+</td>
       </tr>
->>>>>>> 8713dccf
 	  <tr>
 	    <td>0.16.0a-SNAPSHOT</td>
 	    <td class="text-center"><span class="label label-warning">Development</span></td>
