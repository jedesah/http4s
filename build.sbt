/* basic project info */
name := "http4s"

organization in ThisBuild := "org.http4s"

version in ThisBuild := "0.1.0-SNAPSHOT"

description := "Common HTTP framework for Scala"

homepage in ThisBuild := Some(url("https://github.com/http4s/http4s"))

startYear in ThisBuild := Some(2013)

licenses in ThisBuild := Seq(
  ("BSD 2-clause", url("https://raw.github.com/http4s/http4s/develop/LICENSE"))
)

scmInfo in ThisBuild := Some(
  ScmInfo(
    url("https://github.com/http4s/http4s"),
    "scm:git:https://github.com/http4s/http4s.git",
    Some("scm:git:git@github.com:http4s/http4s.git")
  )
)

/* scala versions and options */
<<<<<<< HEAD
scalaVersion in ThisBuild := "2.10.2"
=======
scalaVersion in ThisBuild := "2.10.3"
>>>>>>> f7a702e1

offline in ThisBuild := false

scalacOptions in ThisBuild ++= Seq(
  "-feature",
  "-deprecation",
  "-unchecked",
  "-language:implicitConversions",
  "-language:higherKinds"
)

javacOptions in ThisBuild ++= Seq("-Xlint:unchecked", "-Xlint:deprecation")

resolvers in ThisBuild ++= Seq(
  Resolver.typesafeRepo("releases"),
  Resolver.sonatypeRepo("snapshots"),
  "spray repo" at "http://repo.spray.io"
)

testOptions in ThisBuild += Tests.Argument(TestFrameworks.Specs2, "console", "junitxml")

/* sbt behavior */
logLevel in (ThisBuild, compile) := Level.Warn

traceLevel in ThisBuild := 5

/* publishing */
publishMavenStyle in ThisBuild := true

publishTo in ThisBuild <<= version { (v: String) =>
  val nexus = "https://oss.sonatype.org/"
  if (v.trim.endsWith("SNAPSHOT")) Some(
    "snapshots" at nexus + "content/repositories/snapshots"
  )
  else Some("releases" at nexus + "service/local/staging/deploy/maven2")
}

publishArtifact in (ThisBuild, Test) := false

pomIncludeRepository in ThisBuild := { _ => false }

pomExtra in ThisBuild := (
  <developers>
    <developer>
      <id>rossabaker</id>
      <name>Ross A. Baker</name>
      <email>baker@alumni.indiana.edu</email>
      <!-- <url></url> -->
    </developer>
    <developer>
      <id>casualjim</id>
      <name>Ivan Porto Carrero</name>
      <email>ivan@flanders.co.nz</email>
      <url>http://flanders.co.nz</url>
    </developer>
  </developers>
)<|MERGE_RESOLUTION|>--- conflicted
+++ resolved
@@ -24,11 +24,7 @@
 )
 
 /* scala versions and options */
-<<<<<<< HEAD
-scalaVersion in ThisBuild := "2.10.2"
-=======
 scalaVersion in ThisBuild := "2.10.3"
->>>>>>> f7a702e1
 
 offline in ThisBuild := false
 
