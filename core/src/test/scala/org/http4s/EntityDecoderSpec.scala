package org.http4s

import org.http4s.Status.Ok
import org.specs2.concurrent.ExecutionEnv
import org.specs2.execute.PendingUntilFixed
import scodec.bits.ByteVector
import org.http4s.headers.`Content-Type`

import java.io.{FileInputStream,File,InputStreamReader}

import scala.language.postfixOps
import scala.util.control.NonFatal
import scalaz.{-\/, \/-}
import scalaz.concurrent.Task
import scalaz.stream.Process._


class EntityDecoderSpec extends Http4sSpec with PendingUntilFixed {

  def getBody(body: EntityBody): Task[Array[Byte]] =
    body.runLog.map(_.reduce(_ ++ _).toArray)

  def strBody(body: String) = emit(body).map(s => ByteVector(s.getBytes))

  "EntityDecoder" can {
    val req = Response(Ok).withBody("foo")
    "flatMapR with success" in {
      req.flatMap { r =>
        EntityDecoder.text
          .flatMapR(s => DecodeResult.success("bar"))
          .decode(r, strict = false)
          .run
      } must returnValue(\/-("bar"))
    }

    "flatMapR with failure" in {
<<<<<<< HEAD
      req.flatMap { r =>
        EntityDecoder.text
          .flatMapR(s => DecodeResult.failure[String](ParseFailure("bummer", "real bummer")))
          .decode(r, strict = false)
          .run
      } must returnValue(-\/(ParseFailure("bummer", "real bummer")))
=======
      EntityDecoder.text
        .flatMapR(s => DecodeResult.failure[String](MalformedMessageBodyFailure("bummer, real bummer")))
        .decode(req, strict = false)
        .run
        .run must be_-\/(MalformedMessageBodyFailure("bummer, real bummer"))
>>>>>>> 4004dbda
    }

    val nonMatchingDecoder = EntityDecoder.decodeBy[String](MediaRange.`video/*`) { _ =>
      DecodeResult.failure(MalformedMessageBodyFailure("Nope."))
    }

    val decoder1 = EntityDecoder.decodeBy(MediaType.`application/gnutar`) { msg =>
      DecodeResult.success(1)
    }

    val decoder2 = EntityDecoder.decodeBy(MediaType.`application/excel`) { msg =>
      DecodeResult.success(2)
    }

    val failDecoder = EntityDecoder.decodeBy[Int](MediaType.`application/soap+xml`) { msg =>
      DecodeResult.failure(MalformedMessageBodyFailure("Nope."))
    }

    "Not match invalid media type" in {
      nonMatchingDecoder.matchesMediaType(MediaType.`text/plain`) must_== false
    }

    "Match valid media range" in {
      EntityDecoder.text.matchesMediaType(MediaType.`text/plain`) must_== true
    }

    "Match valid media type to a range" in {
      EntityDecoder.text.matchesMediaType(MediaType.`text/css`) must_== true
    }

    "decodeStrict" >> {
      "should produce a MediaTypeMissing if message has no content type" in {
        val req = Request()
        decoder1.decode(req, strict = true).run must returnValue(-\/(MediaTypeMissing(decoder1.consumes)))
      }
      "should produce a MediaTypeMismatch if message has unsupported content type" in {
        val tpe = MediaType.`text/css`
        val req = Request(headers = Headers(`Content-Type`(tpe)))
        decoder1.decode(req, strict = true).run must returnValue(-\/(MediaTypeMismatch(tpe, decoder1.consumes)))
      }
    }

    "composing EntityDecoders with orElse" >> {
      "A message with a MediaType that is not supported by any of the decoders" +
        " will be attempted by the last decoder" in {
        val reqMediaType = MediaType.`application/atom+xml`
        val req = Request(headers = Headers(`Content-Type`(reqMediaType)))
        val expected = \/-(2)
        (decoder1 orElse decoder2).decode(req, strict = false).run must returnValue(expected)
      }
      "A catch all decoder will always attempt to decode a message" in {
        val reqSomeOtherMediaType = Request(headers = Headers(`Content-Type`(MediaType.`text/x-h`)))
        val reqNoMediaType = Request()
        val catchAllDecoder = EntityDecoder.decodeBy(MediaRange.`*/*`) { msg =>
          DecodeResult.success(3)
        }
        (decoder1 orElse catchAllDecoder).decode(reqSomeOtherMediaType, strict = true).run must returnValue(\/-(3))
        (catchAllDecoder orElse decoder1).decode(reqSomeOtherMediaType, strict = true).run must returnValue(\/-(3))
        (catchAllDecoder orElse decoder1).decode(reqNoMediaType, strict = true).run must returnValue(\/-(3))
      }
    }
  }

  "apply" should {
    val request = Request().withBody("whatever")

    "invoke the function with  the right on a success" in {
      val happyDecoder = EntityDecoder.decodeBy(MediaRange.`*/*`)(_ => DecodeResult.success(Task.now("hooray")))
      Task.async[String] { cb =>
        request.decodeWith(happyDecoder, strict = false) { s => cb(\/-(s)); Task.now(Response()) }.unsafePerformSync
      } must returnValue("hooray")
    }

    "wrap the ParseFailure in a ParseException on failure" in {
<<<<<<< HEAD
      val grumpyDecoder = EntityDecoder.decodeBy(MediaRange.`*/*`)(_ => DecodeResult.failure[String](Task.now(ParseFailure("Bah!", ""))))
      val resp = request.decodeWith(grumpyDecoder, strict = false) { _ => Task.now(Response())}.unsafePerformSync
=======
      val grumpyDecoder = EntityDecoder.decodeBy(MediaRange.`*/*`)(_ => DecodeResult.failure[String](Task.now(MalformedMessageBodyFailure("Bah!"))))
      val resp = request.decodeWith(grumpyDecoder, strict = false) { _ => Task.now(Response())}.run
>>>>>>> 4004dbda
      resp.status must_== (Status.BadRequest)
    }
  }

  "application/x-www-form-urlencoded" should {

    val server: Request => Task[Response] = { req =>
      req.decode[UrlForm] { form => Response(Ok).withBody(form)(UrlForm.entityEncoder(Charset.`UTF-8`)) }
        .handle{ case NonFatal(t) => Response(Status.BadRequest) }
    }

    "Decode form encoded body" in {
      val urlForm = UrlForm(Map(
        "Formula" -> Seq("a + b == 13%!"),
        "Age"     -> Seq("23"),
        "Name"    -> Seq("Jonathan Doe")
      ))
      val resp = Request().withBody(urlForm)(UrlForm.entityEncoder(Charset.`UTF-8`)).flatMap(server)
      resp must beStatus(Ok).unsafePerformSync
      resp.flatMap(UrlForm.entityDecoder.decode(_, strict = true).run) must returnValue(\/-(urlForm))
    }

    // TODO: need to make urlDecode strict
    "handle a parse failure" in {
      server(Request(body = strBody("%C"))) must beStatus(Status.BadRequest).unsafePerformSync
    }.pendingUntilFixed
  }

  "A File EntityDecoder" should {
    val binData: Array[Byte] = "Bytes 10111".getBytes

    def readFile(in: File): Array[Byte] = {
      val os = new FileInputStream(in)
      val data = new Array[Byte](in.length.asInstanceOf[Int])
      os.read(data)
      data
    }

    def readTextFile(in: File): String = {
      val os = new InputStreamReader(new FileInputStream(in))
      val data = new Array[Char](in.length.asInstanceOf[Int])
      os.read(data,0,in.length.asInstanceOf[Int])
      data.foldLeft("")(_ + _)
    }

    def mockServe(req: Request)(route: Request => Task[Response]) = {
      route(req.copy(body = emit(binData).map(ByteVector(_))))
    }

    "Write a text file from a byte string" in {
      val tmpFile = File.createTempFile("foo","bar")
      try {
        val response = mockServe(Request()) {
          case req =>
            req.decodeWith(textFile(tmpFile), strict = false) { _ =>
              Response(Ok).withBody("Hello")
            }
        }.unsafePerformSync

        readTextFile(tmpFile) must_== (new String(binData))
        response.status must_== (Status.Ok)
        getBody(response.body) must returnValue("Hello".getBytes)
      }
      finally {
        tmpFile.delete()
      }
    }

    "Write a binary file from a byte string" in {
      val tmpFile = File.createTempFile("foo", "bar")
      try {
        val response = mockServe(Request()) {
          case req => req.decodeWith(binFile(tmpFile), strict = false) { _ => Response(Ok).withBody("Hello")}
        }.unsafePerformSync

        response must beStatus(Status.Ok)
        getBody(response.body) must returnValue("Hello".getBytes)
        readFile(tmpFile) must_== (binData)
      }
      finally {
        tmpFile.delete()
      }
    }
  }

  "binary EntityDecoder" should {
    "yield an empty array on a bodyless message" in {
      val msg = Request()
      binary.decode(msg, strict = false).run.unsafePerformSync must be_\/-.like { case ByteVector.empty => ok }
    }

    "concat ByteVectors" in {
      val d1 = Array[Byte](1,2,3); val d2 = Array[Byte](4,5,6)
      val body = emit(d1) ++ emit(d2)
      val msg = Request(body = body.map(ByteVector(_)))

      binary.decode(msg, strict = false).run must returnValue(\/-(ByteVector(1, 2, 3, 4, 5, 6)))
    }

    "Match any media type" in {
      binary.matchesMediaType(MediaType.`text/plain`) must_== true
    }
  }

  "decodeString" should {
    val str = "Oekraïene"
    "Use an charset defined by the Content-Type header" in {
      Response(Ok)
        .withBody(str.getBytes(Charset.`UTF-8`.nioCharset))
        .withContentType(Some(`Content-Type`(MediaType.`text/plain`, Some(Charset.`UTF-8`))))
        .flatMap(EntityDecoder.decodeString(_)(Charset.`US-ASCII`)) must returnValue(str)
    }

    "Use the default if the Content-Type header does not define one" in {
      Response(Ok).withBody(str.getBytes(Charset.`UTF-8`.nioCharset))
        .withContentType(Some(`Content-Type`(MediaType.`text/plain`, None)))
        .flatMap(EntityDecoder.decodeString(_)(Charset.`UTF-8`)) must returnValue(str)
    }
  }
}<|MERGE_RESOLUTION|>--- conflicted
+++ resolved
@@ -34,20 +34,12 @@
     }
 
     "flatMapR with failure" in {
-<<<<<<< HEAD
       req.flatMap { r =>
         EntityDecoder.text
-          .flatMapR(s => DecodeResult.failure[String](ParseFailure("bummer", "real bummer")))
+          .flatMapR(s => DecodeResult.failure[String](MalformedMessageBodyFailure("bummer")))
           .decode(r, strict = false)
           .run
-      } must returnValue(-\/(ParseFailure("bummer", "real bummer")))
-=======
-      EntityDecoder.text
-        .flatMapR(s => DecodeResult.failure[String](MalformedMessageBodyFailure("bummer, real bummer")))
-        .decode(req, strict = false)
-        .run
-        .run must be_-\/(MalformedMessageBodyFailure("bummer, real bummer"))
->>>>>>> 4004dbda
+      } must returnValue(-\/(MalformedMessageBodyFailure("bummer")))
     }
 
     val nonMatchingDecoder = EntityDecoder.decodeBy[String](MediaRange.`video/*`) { _ =>
@@ -122,13 +114,8 @@
     }
 
     "wrap the ParseFailure in a ParseException on failure" in {
-<<<<<<< HEAD
-      val grumpyDecoder = EntityDecoder.decodeBy(MediaRange.`*/*`)(_ => DecodeResult.failure[String](Task.now(ParseFailure("Bah!", ""))))
+      val grumpyDecoder = EntityDecoder.decodeBy(MediaRange.`*/*`)(_ => DecodeResult.failure[String](Task.now(MalformedMessageBodyFailure("Bah!"))))
       val resp = request.decodeWith(grumpyDecoder, strict = false) { _ => Task.now(Response())}.unsafePerformSync
-=======
-      val grumpyDecoder = EntityDecoder.decodeBy(MediaRange.`*/*`)(_ => DecodeResult.failure[String](Task.now(MalformedMessageBodyFailure("Bah!"))))
-      val resp = request.decodeWith(grumpyDecoder, strict = false) { _ => Task.now(Response())}.run
->>>>>>> 4004dbda
       resp.status must_== (Status.BadRequest)
     }
   }
