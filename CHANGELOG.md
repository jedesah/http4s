<<<<<<< HEAD
# v0.16.0-M3 (2017-05-25)
* Fix `WebjarService` so it matches assets.
* `ServerApp` overrides `process` to leave a single abstract method
* Add gzip trailer in `GZip` middleware
* Upgraded dependencies:
    * circe-0.8.0
    * jetty-9.4.5.v20170502
    * scalaz-7.2.13
    * tomcat-8.5.15
* `ProcessApp` uses a `Process[Task, Nothing]` rather than a 
  `Process[Task, Unit]`
* `Credentials` is split into `Credentials.AuthParams` for key-value pairs and
  `Credentials.Token` for legacy token-based schemes.  `OAuthBearerToken` is
  subsumed by `Credentials.Token`.  `BasicCredentials` no longer extends
  `Credentials`, but is extractable from one.  This model permits the
  definition of other arbitrary credential schemes.
* Add `fromSeq` constructor to `UrlForm`
* Allow `WebjarService` to pass on methods other than `GET`.  It previously
  threw a `MatchError`.

# v0.16.0-M2 (2017-04-30)
* Upgraded dependencies:
    * argonaut-6.2
    * jetty-9.4.4.v20170414
    * tomcat-8.5.14
* Fix `ProcessApp` to terminate on process errors
* Set `secure` request attribute correctly in blaze server
* Exit with code `-1` when `ProcessApp` fails
* Make `ResourceService` respect `If-Modified-Since`
* Rename `ProcessApp.main` to `ProcessApp.process` to avoid overload confusio
* Avoid intermediate String allocation in Circe's `jsonEncoder`
* Adaptive EntityDecoder[Json] for circe: works directly from a ByteBuffer for
  small bodies, and incrementally through jawn for larger.
* Capture more context in detail message of parse errors

# v0.16.0-M1 (2017-04-08)
* Fix type of `AuthedService.empty`
* Eliminate `Fallthrough` typeclass.  An `HttpService` now returns
  `MaybeResponse`, which can be a `Response` or `Pass`.  There is a
  `Semigroup[MaybeResponse]` instance that allows `HttpService`s to be
  chained as a semigroup.  `service orElse anotherService` is
  deprecated in favor of `service |+| anotherService`.
* Support configuring blaze and Jetty servers with a custom
  `SSLContext`.
* Upgraded dependencies for various modules:
    * async-http-client-2.0.31
    * circe-0.7.1
	* jetty-9.4.3.v20170317
	* json4s-3.5.1
	* logback-1.2.1
	* log4s-1.3.4
	* metrics-3.2.0
	* scalacheck-1.13.5
	* tomcat-8.0.43
* Deprecate `EntityEncoder[ByteBuffer]` and
  `EntityEncoder[CharBuffer]`.
* Add `EntityDecoder[Unit]`.
* Move `ResponseClass`es into `Status`.
* Use `SSLContext.getDefault` by default in blaze-client.  Use
  `BlazeServerConfig.insecure` to ignore certificate validity.  But
  please don't.
* Move `CaseInsensitiveString` syntax to `org.http4s.syntax`.
* Bundle an internal version of parboiled2.  This decouples core from
  shapeless, allowing applications to use their preferred version of
  shapeless.
* Rename `endpointAuthentication` to `checkEndpointAuthentication`.
* Add a `WebjarService` for serving files out of web jars.
* Implement `Retry-After` header.
* Stop building with `delambdafy` on Scala 2.11.
* Eliminate finalizer on `BlazeConnection`.
* Respond OK to CORS pre-flight requests even if the wrapped service
  does not return a successful response.  This is to allow `CORS`
  pre-flight checks of authenticated services.
* Deprecate `ServerApp` in favor of `org.http4s.util.ProcessApp`.  A
  `ProcessApp` is easier to compose all the resources a server needs via
  `Process.bracket`.
* Implement a `Referer` header.
=======
# v0.15.14 (2017-07-10)
* Close parens in `Request.toString`
* Use "message" instead of "request" in message body failure messages
* Add `problem+json` media type
* Tolerate `[` and `]` in queries parsing URIs. These characters are parsed, but
  percent-encoded.
>>>>>>> 37e3ae20

# v0.15.13 (2017-05-25)
* Patch-level upgrades to dependencies:
    * async-http-client-2.0.32
    * blaze-0.12.6 (fixes infinite loop in some SSL handshakes)
    * jetty-9.3.19.v20170502
    * json4s-3.5.2
    * tomcat-8.0.44

# v0.15.12 (2017-05-11)
* Fix GZip middleware to render a correct stream

# v0.15.11 (2017-04-29)
* Upgrade to blaze-0.12.5 to pick up fix for `StackOverflowError` in
  SSL handshake

# v0.15.10 (2017-04-28)
* Patch-level upgrades to dependencies
    * argonaut-6.2
    * scalaz-7.2.12
* Allow preambles and epilogues in multipart bodies
* Limit multipart headers to 40 kilobytes to avoid unbounded buffering
  of long lines in a header
* Remove `' '` and `'?'` from alphabet for generated multipart
  boundaries, as these are not token characters and are known to cause
  trouble for some multipart implementations
* Fix multipart parsing for unlucky input chunk sizes

# v0.15.9 (2017-04-19)
* Terminate `ServerApp` even if the server fails to start
* Make `ResourceService` respect `If-Modified-Since`
* Patch-level upgrades to dependencies:
    * async-http-client-2.0.31
    * jetty-9.3.18.v20170406
    * json4s-3.5.1
	* log4s-1.3.4
    * metrics-core-3.1.4
    * scalacheck-1.13.5
    * scalaz-7.1.13 or scalaz-7.2.11
    * tomcat-8.0.43

# v0.15.8 (2017-04-06)
* Cache charset lookups to avoid synchronization.  Resolution of
  charsets is synchronized, with a cache size of two.  This avoids
  the synchronized call on the HTTP pool.
* Strip fragment from request target in blaze-client.  An HTTP request
  target should not include the fragment, and certain servers respond
  with a `400 Bad Request` in their presence.

# v0.15.7 (2017-03-09)
* Change default server and client executors to a minimum of four
  threads.
* Bring scofflaw async-http-client to justice for its brazen
  violations of Reactive Streams Rule 3.16, requesting of a null
  subscription.
* Destroy Tomcat instances after stopping, so they don't hold the port
* Deprecate `ArbitraryInstances.genCharsetRangeNoQuality`, which can
  cause deadlocks
* Patch-level upgrades to dependencies:
    * async-http-client-2.0.30
    * jetty-9.3.16.v20170120
    * logback-1.1.11
    * metrics-3.1.3
    * scala-xml-1.0.6
    * scalaz-7.2.9
    * tomcat-8.0.41
    * twirl-1.2.1

# v0.15.6 (2017-03-03)
* Log unhandled MessageFailures to `org.http4s.server.message-failures`

# v0.15.5 (2017-02-20)
* Allow services wrapped in CORS middleware to fall through
* Don't log message about invalid CORS headers when no `Origin` header present
* Soften log about invalid CORS headers from info to debug

# v0.15.4 (2017-02-12)
* Call `toHttpResponse` on tasks failed with `MessageFailure`s from
  `HttpService`, to get proper 4xx handling instead of an internal
  server error.

# v0.15.3 (2017-01-17)
* Dispose of redirect responses in `FollowRedirect`. Fixes client deadlock under heavy load
* Refrain from logging headers with potentially sensitive info in blaze-client
* Add `hashCode` and `equals` to `Headers`
* Make `challenge` in auth middlewares public to facilitate composing multiple auth mechanisms
* Fix blaze-client detection of stale connections

# v0.15.2 (2016-12-29)
* Add helpers to add cookies to requests

# v0.15.1 (2016-12-20)
* Fix GZip middleware to fallthrough non-matching responses
* Fix UnsupportedOperationException in Arbitrary[Uri]
* Upgrade to Scala 2.12.1 and Scalaz 7.2.8

# v0.15.0 (2016-11-30)
* Add support for Scala 2.12
* Added `Client.fromHttpService` to assist with testing.
* Make all case classes final where possible, sealed where not.
* Codec for Server Sent Events (SSE)
* Added JSONP middleware
* Improve Expires header to more easily build the header and support parsing of the header
* Replce lazy `Raw.parsed` field with a simple null check
* Added support for Zipkin headers
* Eliminate response attribute for detecting fallthrough response.
  The fallthrough response must be `Response.fallthrough`.
* Encode URI path segments created with `/`
* Introduce `AuthedRequest` and `AuthedService` types.
* Replace `CharSequenceEncoder` with `CharBufferEncoder`, assuming
  that `CharBuffer` and `String` are the only `CharSequence`s one
  would want to encode.
* Remove `EnittyEncoder[Char]` and `EntityEncoder[Byte]`.  Send an
  array, buffer, or String if you want this.
* Add `DefaultHead` middleware for `HEAD` implementation.
* Decouple `http4s-server` from Dropwizard Metrics.  Metrics code is
  in the new `http4s-metrics` module.
* Allow custom scheduler for timeout middleware.
* Add parametric empty `EntityEncoder` and `EntityEncoder[Unit]`.
* Replace unlawful `Order[CharsetRange]` with `Equal[CharsetRange]`.
* Auth middlewares renamed `BasicAuth` and `DigestAuth`.
* `BasicAuth` passes client password to store instead of requesting
  password from store.
* Remove realm as an argument to the basic and digest auth stores.
* Basic and digest auth stores return a parameterized type instead of
  just a String username.
* Upgrade to argonaut-6.2-RC2, circe-0.6.1, json4s-3.5.0

# v0.14.11 (2016-10-25)
* Fix expansion of `uri` and `q` macros by qualifying with `_root_`

# v0.14.10 (2016-10-12)
* Include timeout type and duration in blaze client timeouts

# v0.14.9 (2016-10-09)
* Don't use `"null"` as query string in servlet backends for requests without a query string

# v0.14.8 (2016-10-04)
* Allow param names in UriTemplate to have encoded, reserved parameters
* Upgrade to blaze-0.12.1, to fix OutOfMemoryError with direct buffers
* Upgrade to Scalaz 7.1.10/7.2.6
* Upgrade to Jetty 9.3.12
* Upgrade to Tomcat 8.0.37

# v0.14.7 (2016-09-25)
* Retry middleware now only retries requests with idempotent methods and pure bodies and appropriate status codes
* Fix bug where redirects followed when an effectful chunk (i.e., `Await`) follows pure ones.
* Don't uppercase two hex digits after "%25" when percent encoding.
* Tolerate invalid percent-encodings when decoding.
* Omit scoverage dependencies from POM

# v0.14.6 (2016-09-11)
* Don't treat `Kill`ed responses (i.e., HEAD requests) as abnormal
  termination in metrics

# v0.14.5 (2016-09-02)
* Fix blaze-client handling of HEAD requests

# v0.14.4 (2016-08-29)
* Don't render trailing "/" for URIs with empty paths
* Avoid calling tail of empty list in `/:` extractor

# v0.14.3 (2016-08-24)
* Follow 301 and 302 responses to POST with a GET request.
* Follow all redirect responses to HEAD with a HEAD request.
* Fix bug where redirect response is disposed prematurely even if not followed.
* Fix bug where payload headers are sent from original request when
  following a redirect with a GET or HEAD.
* Return a failed task instead of throwing when a client callback
  throws an exception. Fixes a resource leak.
* Always render `Date` header in GMT.
* Fully support the three date formats specified by RFC 7231.
* Always specify peer information in blaze-client SSL engines
* Patch upgrades to latest async-http-client, jetty, scalaz, and scalaz-stream

# v0.14.2 (2016-08-10)
* Override `getMessage` in `UnexpectedStatus`

# v0.14.1 (2016-06-15)
* Added the possibility to specify custom responses to MessageFailures
* Address issue with Retry middleware leaking connections
* Fixed the status code for a semantically invalid request to `422 UnprocessableEntity`
* Rename `json` to `jsonDecoder` to reduce possibility of implicit shadowing
* Introduce the `ServerApp` trait
* Deprectate `onShutdown` and `awaitShutdown` in `Server`
* Support for multipart messages
* The Path extractor for Long now supports negative numbers
* Upgrade to scalaz-stream-0.8.2(a) for compatibility with scodec-bits-1.1
* Downgrade to argonaut-6.1 (latest stable release) now that it cross builds for scalaz-7.2
* Upgrade parboiled2 for compatibility with shapeless-2.3.x

# ~~v0.14.0 (2016-06-15)~~
* Recalled. Use v0.14.1 instead.

# v0.13.3 (2016-06-15)
* Address issue with Retry middleware leaking connections.
* Pass the reason string when setting the `Status` for a successful `ParseResult`.

# v0.13.2 (2016-04-13)
* Fixes the CanBuildFrom for RequestCookieJar to avoid duplicates.
* Update version of jawn-parser which contains a fix for Json decoding.

# v0.13.1 (2016-04-07)
* Remove implicit resolution of `DefaultExecutor` in blaze-client.

# v0.13.0 (2016-03-29)
* Add support for scalaz-7.2.x (use version 0.13.0a).
* Add a client backed based on async-http-client.
* Encode keys when rendering a query string.
* New entity decoder based on json4s' extract.
* Content-Length now accepts a Long.
* Upgrade to circe-0.3, json4s-3.3, and other patch releases.
* Fix deadlocks in blaze resulting from default executor on single-CPU machines.
* Refactor `DecodeFailure` into a new `RequestFailure` hierarchy.
* New methods for manipulating `UrlForm`.
* All parsed headers get a `parse` method to construct them from their value.
* Improve error message for unsupported media type decoding error.
* Introduce `BlazeClientConfig` class to simplify client construction.
* Unify client executor service semantics between blaze-client and async-http-client.
* Update default response message for UnsupportedMediaType failures.
* Add a `lenient` flag to blazee configuration to accept illegal characters in headers.
* Remove q-value from `MediaRange` and `MediaType`, replaced by `MediaRangeAndQValue`.
* Add `address` to `Server` trait.
* Lazily construct request body in Servlet NIO to support HTTP 100.
* Common operations pushed down to `MessageOps`.
* Fix loop in blaze-client when no connection can be established.
* Privatize most of the blaze internal types.
* Enable configuration of blaze server parser lengths.
* Add trailer support in blaze client.
* Provide an optional external executor to blaze clients.
* Fix Argonaut string interpolation

# v0.12.6 (2016-12-29)
* Backport rendering of details in `ParseFailure.getMessage`

# v0.12.5 (2016-12-29)
* ~~Backport rendering of details in `ParseFailure.getMessage`~~ Oops.

# v0.12.4 (2016-03-10)
* Fix bug on rejection of invalid URIs.
* Do not send `Transfer-Encoding` or `Content-Length` headers for 304 and others.
* Don't quote cookie values.

# v0.12.3 (2016-02-24)
* Upgrade to jawn-0.8.4 to fix decoding escaped characters in JSON.

# v0.12.2 (2016-02-22)
* ~~Upgrade to jawn-0.8.4 to fix decoding escaped characters in JSON.~~ Oops.

# v0.12.1 (2016-01-30)
* Encode keys as well as values when rendering a query.
* Don't encode '?' or '/' when encoding a query.

# v0.12.0 (2016-01-15)
* Refactor the client API for resource safety when not reading the entire body.
* Rewrite client connection pool to support  maximum concurrent connections instead of maximum idle connections.
* Optimize body collection for better connection keep-alive rate.
* Move `Service` and `HttpService`, because a `Client` can be viewed as a `Service`.
* Remove custom `DateTime` in favor of `java.time.Instant`.
* Support status 451 Unavailable For Legal Reasons.
* Various blaze-client optimizations.
* Don't let Blaze `IdentityWriter` write more than Content-Length bytes.
* Remove `identity` `Transfer-Encoding`, which was removed in HTTP RFC errata.
* In blaze, `requireClose` is now the return value of `writeEnd`.
* Remove body from `Request.toString` and `Response.toString`.
* Move blaze parser into its own class.
* Trigger a disconnect if an ignored body is too long.
* Configurable thread factories for happier profiling.
* Fix possible deadlock in default client execution context.

# v0.11.3 (2015-12-28)
* Blaze upgrade to fix parsing HTTP responses without a reason phrase.
* Don't write more than Content-Length bytes in blaze.
* Fix infinite loop in non-blocking Servlet I/O.
* Never write a response body on HEAD requests to blaze.
* Add missing `'&'` between multivalued k/v pairs in `UrlFormCodec.encode`

# v0.11.2 (2015-12-04)
* Fix stack safety issue in async servlet I/O.
* Reduce noise from timeout exceptions in `ClientTimeoutStage`.
* Address file descriptor leaks in blaze-client.
* Fix `FollowRedirect` middleware for 303 responses.
* Support keep-alives for client requests with bodies. 

# v0.11.1 (2015-11-29)
* Honor `connectorPoolSize` and `bufferSize` parameters in `BlazeBuilder`.
* Add convenient `ETag` header constructor.
* Wait for final chunk to be written before closing the async context in non-blocking servlet I/O.
* Upgrade to jawn-streamz-0.7.0 to use scalaz-stream-0.8 across the board.

# v0.11.0 (2015-11-20)
* Upgrade to scalaz-stream 0.8
* Add Circe JSON support module.
* Add ability to require content-type matching with EntityDecoders.
* Cleanup blaze-client internals.
* Handle empty static files.
* Add ability to disable endpoint authentication for the blaze client.
* Add charset encoding for Argonaut JSON EntityEncoder.

# v0.10.1 (2015-10-07)
* Processes render data in chunked encoding by default.
* Incorporate type name into error message of QueryParam.
* Comma separate Access-Control-Allow-Methods header values.
* Default FallThrough behavior inspects for the FallThrough.fallthroughKey.

# v0.10.0 (2015-09-03)
* Replace `PartialService` with the `Fallthrough` typeclass and `orElse` syntax.
* Rename `withHeaders` to `replaceAllHeaders`
* Set https endpoint identification algorithm when possible.
* Stack-safe `ProcessWriter` in blaze.
* Configureable number of connector threads and buffer size in blaze-server.

# v0.9.3 (2015-08-27)
* Trampoline recursive calls in blaze ProcessWriter.
* Handle server hangup and body termination correctly in blaze client.

# v0.9.2 (2015-08-26)
* Bump http4s-websockets to 1.0.3 to properly decode continuation opcode.
* Fix metrics incompatibility when using Jetty 9.3 backend.
* Preserve original headers when appending as opposed to quoting.

# v0.9.1 (2015-08-19)
* Fix bug in servlet nio handler.

# v0.9.0 (2015-08-15)
* Require Java8.
* `StaticFile` uses the filename extension exclusively to determine media-type.
* Add `/` method to `Uri`.
* Add `UrlFormLifter` middleware to aggregate url-form parameters with the query parameters.
* Add local address information to the `Request` type. 
* Add a Http method 'or' (`|`) extractor.
* Add `VirtualHost` middleware for serving multiple sites from one server.
* Add websocket configuration to the blaze server builder.
* Redefine default timeout status code to 500. 
* Redefine the `Service` arrow result from `Task[Option[_]]` to `Task[_]`.
* Don't extend `AllInstances` with `Http4s` omnibus import object.
* Use UTF-8 as the default encoding for text bodies.
* Numerous bug fixes by numerous contributors!

# v0.8.5 (2015-08-26)
* Preserve original headers when appending as opposed to quoting.
* Upgrade to jawn-0.8.3 to avoid transitive dependency on GPL2 jmh

# v0.8.4 (2015-07-13)
* Honor the buffer size parameter in gzip middleware.
* Handle service exceptions in servlet backends.
* Respect asyncTimeout in servlet backends.
* Fix prefix mounting bug in blaze-server.
* Do not apply CORS headers to unsuccessful OPTIONS requests.

# v0.8.3 (2015-07-02)
* Fix bug parsing IPv4 addresses found in URI construction.

# v0.8.2 (2015-06-22)
* Patch instrumented handler for Jetty to time async contexts correctly.
* Fix race condition with timeout registration and route execution in blaze client
* Replace `ConcurrentHashMap` with synchronized `HashMap` in `staticcontent` package.
* Fix static content from jars by avoiding `"//"` in path uris when serving static content.
* Quote MediaRange extensions.
* Upgrade to jawn-streamz-0.5.0 and blaze-0.8.2.
* Improve error handling in blaze-client.
* Respect the explicit default encoding passed to `decodeString`.

# v0.8.1 (2015-06-16)
* Authentication middleware integrated into the server package.
* Static content tools integrated into the server package.
* Rename HttpParser to HttpHeaderParser and allow registration and removal of header parsers.
* Make UrlForm EntityDecoder implicitly resolvable.
* Relax UrlForm parser strictness.
* Add 'follow redirect' support as a client middleware.
* Add server middleware for auto retrying uris of form '/foo/' as '/foo'.
* Numerous bug fixes.
* Numerous version bumps.

# ~~v0.8.0 (2015-06-16)~~
* Mistake.  Go straight to v0.8.1.

# v0.7.0 (2015-05-05)
* Add QueryParamMatcher to the dsl which returns a ValidationNel.
* Dsl can differentiate between '/foo/' and '/foo'.
* Added http2 support for blaze backend.
* Added a metrics middleware usable on all server backends.
* Websockets are now modeled by an scalaz.stream.Exchange.
* Add `User-Agent` and `Allow` header types and parsers.
* Allow providing a Host header to the blaze client.
* Upgrade to scalaz-stream-7.0a.
* Added a CORS middleware.
* Numerous bug fixes.
* Numerous version bumps.

# v0.6.5 (2015-03-29)
* Fix bug in Request URI on servlet backend with non-empty context or servlet paths.
* Allow provided Host header for Blaze requests.

# v0.6.4 (2015-03-15)
* Avoid loading javax.servlet.WriteListener when deploying to a servlet 3.0 container.

# ~~v0.6.3 (2015-03-15)~~
* Forgot to pull origin before releasing.  Use v0.6.4 instead.

# v0.6.2 (2015-02-27)
* Use the thread pool provided to the Jetty servlet builder.
* Avoid throwing exceptions when parsing headers.
* Make trailing slash insignificant in service prefixes on servlet containers.
* Fix mapping of servlet query and mount prefix.

# v0.6.1 (2015-02-04)
* Update to blaze-0.5.1
* Remove unneeded error message (90b2f76097215)
* GZip middleware will not throw an exception if the AcceptEncoding header is not gzip (ed1b2a0d68a8)

# v0.6.0 (2015-01-27)

## http4s-core
* Remove ResponseBuilder in favor of Response companion.
* Allow '';'' separators for query pairs.
* Make charset on Message an Option.
* Add a `flatMapR` method to EntityDecoder.
* Various enhancements to QueryParamEncoder and QueryParamDecoder.
* Make Query an IndexedSeq.
* Add parsers for Location and Proxy-Authenticate headers.
* Move EntityDecoder.apply to `Request.decode` and `Request.decodeWith`
* Move headers into `org.http4s.headers` package.
* Make UriTranslation respect scriptName/pathInfo split.
* New method to resolve relative Uris.
* Encode query and fragment of Uri.
* Codec and wrapper type for URL-form-encoded bodies.

## http4s-server
* Add SSL support to all server builders.

## http4s-blaze-server
* Add Date header to blaze-server responses.
* Close connection when error happens during body write in blaze-server.

## http4s-servlet
* Use asynchronous servlet I/O on Servlet 3.1 containers.
* ServletContext syntax for easy mounting in a WAR deployment.
* Support Dropwizard Metrics collection for servlet containers.

## http4s-jawn
* Empty strings are a JSON decoding error.

## http4s-argonaut
* Add codec instances for Argonaut's CodecJson.

## http4s-json4s
* Add codec instances for Json4s' Reader/Writer.

## http4s-twirl
* New module to support Twirl templates

## http4s-scala-xml
* Split scala-xml support into http4s-scala-xml module.
* Change inferred type of `scala.xml.Elem` to `application/xml`.

## http4s-client
* Support for signing oauth-1 requests in client.

## http4s-blaze-client
* Fix blaze-client when receiving HTTP1 response without Content-Length header.
* Change default blaze-client executor to variable size.
* Fix problem with blaze-client timeouts.

# v0.5.4 (2015-01-08)
* Upgrade to blaze 0.4.1 to fix header parsing issue in blaze http/1.x client and server.

# v0.5.3 (2015-01-05)
* Upgrade to argonaut-6.1-M5 to match jawn. [#157](https://github.com/http4s/http4s/issues/157)

# v0.5.2 (2015-01-02)
* Upgrade to jawn-0.7.2.  Old version of jawn was incompatible with argonaut. [#157]](https://github.com/http4s/http4s/issues/157)

# v0.5.1 (2014-12-23)
* Include context path in calculation of scriptName/pathInfo. [#140](https://github.com/http4s/http4s/issues/140)
* Fix bug in UriTemplate for query params with multiple keys.
* Fix StackOverflowError in query parser. [#147](https://github.com/http4s/http4s/issues/147)
* Allow ';' separators for query pairs.

# v0.5.0 (2014-12-11)
* Client syntax has evloved and now will include Accept headers when used with EntityDecoder
* Parse JSON with jawn-streamz.
* EntityDecoder now returns an EitherT to make decoding failure explicit.
* Renamed Writable to EntityEncoder
* New query param typeclasses for encoding and decoding query strings.
* Status equality now discards the reason phrase.
* Match AttributeKeys as singletons.
* Added async timeout listener to servlet backends.
* Start blaze server asynchronously.
* Support specifying timeout and executor in blaze-client.
* Use NIO for encoding files.

# v0.4.2 (2014-12-01)
* Fix whitespace parsing in Authorization header [#87](https://github.com/http4s/http4s/issues/87)

# v0.4.1 (2014-11-20)
* `Uri.query` and `Uri.fragment` are no longer decoded. [#75](https://github.com/http4s/http4s/issues/75)

# v0.4.0 (2014-11-18)

* Change HttpService form a `PartialFunction[Request,Task[Response]]` to `Service[Request, Response]`,
  a type that encapsulates a `Request => Task[Option[Response]]`
* Upgrade to scalaz-stream-0.6a
* Upgrade to blaze-0.3.0
* Drop scala-logging for log4s
* Refactor ServerBuilders into an immutable builder pattern.
* Add a way to control the thread pool used for execution of a Service
* Modernize the Renderable/Renderer framework
* Change Renderable append operator from ~ to <<
* Split out the websocket codec and types into a seperate package
* Added ReplyException, an experimental way to allow an Exception to encode
  a default Response on for EntityDecoder etc.
* Many bug fixes and slight enhancements

# v0.3.0 (2014-08-29)

* New client API with Blaze implementation
* Upgrade to scalaz-7.1.0 and scalaz-stream-0.5a
* JSON Writable support through Argonaut and json4s.
* Add EntityDecoders for parsing bodies.
* Moved request and response generators to http4s-dsl to be more flexible to 
  other frameworks'' syntax needs.
* Phased out exception-throwing methods for the construction of various
  model objects in favor of disjunctions and macro-enforced literals.
* Refactored imports to match the structure followed by [scalaz](https://github.com/scalaz/scalaz).

# v0.2.0 (2014-07-15)

* Scala 2.11 support
* Spun off http4s-server module. http4s-core is neutral between server and
  the future client.
* New builder for running Blaze, Jetty, and Tomcat servers.
* Configurable timeouts in each server backend.
* Replace Chunk with scodec.bits.ByteVector.
* Many enhancements and bugfixes to URI type.
* Drop joda-time dependency for slimmer date-time class.
* Capitalized method names in http4s-dsl.

# v0.1.0 (2014-04-15)

* Initial public release.<|MERGE_RESOLUTION|>--- conflicted
+++ resolved
@@ -1,4 +1,3 @@
-<<<<<<< HEAD
 # v0.16.0-M3 (2017-05-25)
 * Fix `WebjarService` so it matches assets.
 * `ServerApp` overrides `process` to leave a single abstract method
@@ -76,14 +75,13 @@
   `ProcessApp` is easier to compose all the resources a server needs via
   `Process.bracket`.
 * Implement a `Referer` header.
-=======
+
 # v0.15.14 (2017-07-10)
 * Close parens in `Request.toString`
 * Use "message" instead of "request" in message body failure messages
 * Add `problem+json` media type
 * Tolerate `[` and `]` in queries parsing URIs. These characters are parsed, but
   percent-encoded.
->>>>>>> 37e3ae20
 
 # v0.15.13 (2017-05-25)
 * Patch-level upgrades to dependencies:
